--- conflicted
+++ resolved
@@ -186,17 +186,13 @@
 func (s *Service) handleTopic() http.HandlerFunc {
 	base := strings.TrimRight(s.cfg.BasePath, "/") + "/"
 	const eventsPath = "events"
-<<<<<<< HEAD
 	
-=======
->>>>>>> 41d7bc9a
 	return func(w http.ResponseWriter, r *http.Request) {
 		topic, parts, ok := s.parseTopicRequest(w, r, base)
 		if !ok {
 			return // Error already sent
 		}
 
-<<<<<<< HEAD
 		// Route to appropriate handler
 		if len(parts) == 2 && parts[1] == eventsPath {
 			switch r.Method {
@@ -252,65 +248,6 @@
 
 // handleSubscribe processes GET requests for SSE subscriptions
 func (s *Service) handleSubscribe(w http.ResponseWriter, r *http.Request, topic string) {
-			w.Header().Set("Content-Type", "text/event-stream")
-			w.Header().Set("Cache-Control", "no-cache")
-			w.Header().Set("Connection", "keep-alive")
-=======
-		// Publish
-		if r.Method == http.MethodPost && len(parts) == 2 && parts[1] == eventsPath {
-			s.handlePublish(w, r, topic)
-			return
-		}
-
-		// Subscribe SSE
-		if r.Method == http.MethodGet && len(parts) == 2 && parts[1] == eventsPath {
-			s.handleSubscribe(w, r, topic)
-			return
-		}
->>>>>>> 41d7bc9a
-
-		http.NotFound(w, r)
-	}
-}
-
-// parseTopicRequest extracts and validates topic from request path
-func (s *Service) parseTopicRequest(w http.ResponseWriter, r *http.Request, base string) (string, []string, bool) {
-	if !strings.HasPrefix(r.URL.Path, base) {
-		http.NotFound(w, r)
-		return "", nil, false
-	}
-	rest := strings.TrimPrefix(r.URL.Path, base)
-	parts := strings.Split(rest, "/")
-	if len(parts) == 0 || parts[0] == "" {
-		http.NotFound(w, r)
-		return "", nil, false
-	}
-	topic, ok := normalizeTopic(parts[0])
-	if !ok {
-		http.Error(w, "invalid topic (allowed [a-z0-9_-]{1,128})", http.StatusBadRequest)
-		return "", nil, false
-	}
-	return topic, parts, true
-}
-
-// handlePublish processes POST requests to publish messages
-func (s *Service) handlePublish(w http.ResponseWriter, r *http.Request, topic string) {
-	r.Body = http.MaxBytesReader(w, r.Body, 256<<10) // 256KB
-	var body postBody
-	if err := json.NewDecoder(r.Body).Decode(&body); err != nil || len(body.Data) == 0 || string(body.Data) == "null" {
-		http.Error(w, "invalid JSON; expected {\"data\": ...}", http.StatusBadRequest)
-		return
-	}
-	if err := s.br.Publish(r.Context(), topic, body.Data); err != nil {
-		http.Error(w, "publish error: "+err.Error(), http.StatusServiceUnavailable)
-		return
-	}
-	w.Header().Set("Content-Type", "application/json")
-	_ = json.NewEncoder(w).Encode(map[string]any{"topic": topic, "data": body.Data})
-}
-
-// handleSubscribe processes GET requests for SSE subscriptions
-func (s *Service) handleSubscribe(w http.ResponseWriter, r *http.Request, topic string) {
 	w.Header().Set("Content-Type", "text/event-stream")
 	w.Header().Set("Cache-Control", "no-cache")
 	w.Header().Set("Connection", "keep-alive")
@@ -333,12 +270,7 @@
 	stream, cancel := s.br.Subscribe(topic, s.cfg.ClientChanBuf)
 	defer cancel()
 
-	_, _ = io.WriteString(out, ": listening "+topic+"\n\n")
-	if zw != nil {
-		_ = zw.Flush()
-	}
-	_ = bw.Flush()
-	flusher.Flush()
+	s.sendSSEMessage(out, ": listening "+topic+"\n\n", flusher, zw, bw)
 
 	t := time.NewTicker(s.cfg.KeepAlive)
 	defer t.Stop()
@@ -348,33 +280,36 @@
 		case <-r.Context().Done():
 			return
 		case <-t.C:
-			_, _ = io.WriteString(out, ": keep-alive\n\n")
-			if zw != nil {
-				_ = zw.Flush()
-			}
-			_ = bw.Flush()
-			flusher.Flush()
+			s.sendSSEMessage(out, ": keep-alive\n\n", flusher, zw, bw)
 		case payload, ok := <-stream:
 			if !ok {
-				_, _ = io.WriteString(out, ": server shutting down\n\n")
+				s.sendSSEMessage(out, ": server shutting down\n\n", flusher, zw, bw)
 				if zw != nil {
-					_ = zw.Flush()
 					_ = zw.Close()
 				}
-				_ = bw.Flush()
-				flusher.Flush()
 				return
 			}
 			if err := writeSSE(out, "message", "", payload); err != nil {
 				return
 			}
-			if zw != nil {
-				_ = zw.Flush()
-			}
-			_ = bw.Flush()
-			flusher.Flush()
-		}
-	}
+			s.flushSSE(flusher, zw, bw)
+		}
+	}
+}
+
+// sendSSEMessage sends a message and flushes the SSE stream
+func (s *Service) sendSSEMessage(out io.Writer, message string, flusher http.Flusher, zw *gzip.Writer, bw *bufio.Writer) {
+	_, _ = io.WriteString(out, message)
+	s.flushSSE(flusher, zw, bw)
+}
+
+// flushSSE flushes all layers of the SSE output stream
+func (s *Service) flushSSE(flusher http.Flusher, zw *gzip.Writer, bw *bufio.Writer) {
+	if zw != nil {
+		_ = zw.Flush()
+	}
+	_ = bw.Flush()
+	flusher.Flush()
 }
 
 func (s *Service) handleHealthz() http.HandlerFunc {
@@ -715,91 +650,116 @@
 	}
 	shard.topics[topic] = h
 
-	// fanout workers
+	// Start fanout workers
+	b.startFanoutWorkers(topic, h)
+
+	// Start dispatcher
+	b.startDispatcher(topic, h)
+
+	return h
+}
+
+// startFanoutWorkers starts the fanout worker goroutines for a topic hub
+func (b *broker) startFanoutWorkers(topic string, hub *topicHub) {
 	for i := 0; i < b.cfg.FanoutShards; i++ {
 		idx := i
-		go func(tp string, hub *topicHub, shard int) {
+		go func(tp string, h *topicHub, shard int) {
 			// Reusable snapshot buffer to reduce allocations
 			var snapshotBuf []chan []byte
 			for {
 				select {
-				case <-hub.quit:
-					hub.subsMu[shard].Lock()
-					for ch := range hub.subs[shard] {
-						close(ch)
-						delete(hub.subs[shard], ch)
-					}
-					hub.subsMu[shard].Unlock()
+				case <-h.quit:
+					b.cleanupFanoutShard(h, shard)
 					return
-				case payload := <-hub.fanout[shard]:
-					// snapshot then deliver - reuse slice to reduce allocations
-					hub.subsMu[shard].RLock()
-					subCount := len(hub.subs[shard])
-					if subCount == 0 {
-						hub.subsMu[shard].RUnlock()
-						// Return payload buffer to pool when no subscribers
-						byteSliceBuf.Put(payload)
-						continue
-					}
-					// Reuse snapshot slice - allocate once per worker
-					var snapshot []chan []byte
-					if cap(snapshotBuf) >= subCount {
-						snapshot = snapshotBuf[:0]
-					} else {
-						snapshot = make([]chan []byte, 0, subCount)
-					}
-					for ch := range hub.subs[shard] {
-						snapshot = append(snapshot, ch)
-					}
-					hub.subsMu[shard].RUnlock()
-					for _, ch := range snapshot {
-						select {
-						case ch <- payload:
-							hub.deliveredFrames.Add(1)
-							b.totals.addDelivered(hashTopic(tp), 1)
-						default:
-							hub.subsMu[shard].Lock()
-							if _, ok := hub.subs[shard][ch]; ok {
-								close(ch)
-								delete(hub.subs[shard], ch)
-								hub.droppedClients.Add(1)
-								b.totals.addDropped(hashTopic(tp), 1)
-							}
-							hub.subsMu[shard].Unlock()
-						}
-					}
-					// Store snapshot buffer for reuse
-					snapshotBuf = snapshot
-					// Return payload buffer to pool after all deliveries
-					byteSliceBuf.Put(payload)
+				case payload := <-h.fanout[shard]:
+					b.deliverToShard(tp, h, shard, payload, &snapshotBuf)
 				}
 			}
-		}(topic, h, idx)
-	}
-
-	// dispatcher: drain ring & hand payload to each fanout shard
-	go func(tp string, hub *topicHub) {
+		}(topic, hub, idx)
+	}
+}
+
+// cleanupFanoutShard closes all subscribers in a fanout shard
+func (b *broker) cleanupFanoutShard(hub *topicHub, shard int) {
+	hub.subsMu[shard].Lock()
+	for ch := range hub.subs[shard] {
+		close(ch)
+		delete(hub.subs[shard], ch)
+	}
+	hub.subsMu[shard].Unlock()
+}
+
+// deliverToShard delivers a payload to all subscribers in a fanout shard
+func (b *broker) deliverToShard(topic string, hub *topicHub, shard int, payload []byte, snapshotBuf *[]chan []byte) {
+	hub.subsMu[shard].RLock()
+	subCount := len(hub.subs[shard])
+	if subCount == 0 {
+		hub.subsMu[shard].RUnlock()
+		byteSliceBuf.Put(payload)
+		return
+	}
+	
+	// Reuse snapshot slice
+	var snapshot []chan []byte
+	if cap(*snapshotBuf) >= subCount {
+		snapshot = (*snapshotBuf)[:0]
+	} else {
+		snapshot = make([]chan []byte, 0, subCount)
+	}
+	for ch := range hub.subs[shard] {
+		snapshot = append(snapshot, ch)
+	}
+	hub.subsMu[shard].RUnlock()
+	
+	// Deliver to all subscribers
+	for _, ch := range snapshot {
+		select {
+		case ch <- payload:
+			hub.deliveredFrames.Add(1)
+			b.totals.addDelivered(hashTopic(topic), 1)
+		default:
+			b.dropSlowSubscriber(hub, shard, ch, topic)
+		}
+	}
+	
+	*snapshotBuf = snapshot
+	byteSliceBuf.Put(payload)
+}
+
+// dropSlowSubscriber removes a slow/full subscriber
+func (b *broker) dropSlowSubscriber(hub *topicHub, shard int, ch chan []byte, topic string) {
+	hub.subsMu[shard].Lock()
+	if _, ok := hub.subs[shard][ch]; ok {
+		close(ch)
+		delete(hub.subs[shard], ch)
+		hub.droppedClients.Add(1)
+		b.totals.addDropped(hashTopic(topic), 1)
+	}
+	hub.subsMu[shard].Unlock()
+}
+
+// startDispatcher starts the ring buffer dispatcher for a topic hub
+func (b *broker) startDispatcher(topic string, hub *topicHub) {
+	go func(tp string, h *topicHub) {
 		for {
 			select {
-			case <-hub.quit:
+			case <-h.quit:
 				return
-			case <-hub.notify:
+			case <-h.notify:
 				for {
-					payload, ok := hub.dequeue()
+					payload, ok := h.dequeue()
 					if !ok {
 						break
 					}
-					hub.broadcast.Add(1)
+					h.broadcast.Add(1)
 					b.totals.addBroadcast(hashTopic(tp), 1)
 					for i := 0; i < b.cfg.FanoutShards; i++ {
-						hub.fanout[i] <- payload
+						h.fanout[i] <- payload
 					}
 				}
 			}
 		}
-	}(topic, h)
-
-	return h
+	}(topic, hub)
 }
 
 func (b *broker) Subscribe(topic string, clientBuf int) (<-chan []byte, func()) {
@@ -878,37 +838,22 @@
 	defer close(b.shutdownDone)
 
 	for {
-		// Check if we should shutdown before each wait
-		if b.draining.Load() {
-			return
-		}
-		
+		// Check if we should shutdown
 		select {
 		case <-b.shutdownCtx.Done():
 			return
 		default:
 		}
 
-<<<<<<< HEAD
 		n, err := b.listenConn.WaitForNotification(ctx)
-=======
-		n, err := b.listenConn.WaitForNotification(b.shutdownCtx)
->>>>>>> 41d7bc9a
 		if err != nil {
 			if b.draining.Load() || errors.Is(err, context.Canceled) {
 				return
 			}
 			log.Printf("ssepg: listen error: %v (retrying in 1s)", err)
-			
-			// Interruptible sleep
-			select {
-			case <-time.After(time.Second):
-			case <-b.shutdownCtx.Done():
-				return
-			}
+			time.Sleep(time.Second)
 			continue
 		}
-		
 		b.lastNote.Store(time.Now().UnixNano())
 
 		// Use pooled message struct
@@ -931,18 +876,12 @@
 	b.shutdownCancel()
 
 	// Wait for notification loop to finish with timeout
-	shutdownTimer := time.NewTimer(1 * time.Second)
-	defer shutdownTimer.Stop()
-	
 	select {
 	case <-b.shutdownDone:
 		// Notification loop finished gracefully
-	case <-shutdownTimer.C:
+	case <-time.After(2 * time.Second):
 		// Timeout waiting for notification loop
 		log.Printf("ssepg: timeout waiting for notification loop to stop")
-	case <-ctx.Done():
-		// Context cancelled
-		log.Printf("ssepg: shutdown context cancelled")
 	}
 
 	// Now it's safe to close connections
@@ -1018,7 +957,7 @@
 	b := p.pool.Get().([]byte)
 	if cap(b) < minCap {
 		// If pooled slice is too small, return a new one
-		p.pool.Put(b) //nolint:staticcheck // sync.Pool.Put expects interface{}
+		p.pool.Put(b)
 		return make([]byte, 0, minCap)
 	}
 	return b[:0] // reset length but keep capacity
@@ -1027,7 +966,7 @@
 	if cap(b) > 64*1024 { // Don't pool very large slices
 		return
 	}
-	p.pool.Put(b) //nolint:staticcheck // sync.Pool.Put expects interface{}
+	p.pool.Put(b)
 }
 
 // Memory pools for high-frequency allocations
